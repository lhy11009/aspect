--- conflicted
+++ resolved
@@ -203,6 +203,21 @@
       bool
       convert_output_to_years () const;
 
+        /**
+        * Return the number of compositional fields specified in the input
+        * parameter file that will be advected along with the flow field.
+        */
+        unsigned int
+        get_compositional_fields () const;
+
+        /**
+        * Return 1 if there are compositional fields that will be advected
+        * along with the flowfield, otherwise return 0.
+        */
+        unsigned int
+        get_composition_true () const;
+
+      
       /**
       * Compute the error indicators in the same way they are normally used
       * for mesh refinement. The mesh is not refined when doing so, but the
@@ -1219,12 +1234,8 @@
       const std::auto_ptr<MaterialModel::Interface<dim> >       material_model;
       const std::auto_ptr<GravityModel::Interface<dim> >        gravity_model;
       const std::auto_ptr<BoundaryTemperature::Interface<dim> > boundary_temperature;
-<<<<<<< HEAD
-      std::auto_ptr<const InitialConditions::Interface<dim> >   initial_conditions;
+      std::auto_ptr<    InitialConditions::Interface<dim> >   initial_conditions;
       std::auto_ptr<const CompositionalInitialConditions::Interface<dim> >   compositional_initial_conditions;
-=======
-      std::auto_ptr<    InitialConditions::Interface<dim> >   initial_conditions;
->>>>>>> 79b4eae0
       std::auto_ptr<const AdiabaticConditions<dim> >            adiabatic_conditions;
       std::map<types::boundary_id_t,std_cxx1x::shared_ptr<VelocityBoundaryConditions::Interface<dim> > > velocity_boundary_conditions;
       /**
