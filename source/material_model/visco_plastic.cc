/*
  Copyright (C) 2011 - 2019 by the authors of the ASPECT code.

  This file is part of ASPECT.

  ASPECT is free software; you can redistribute it and/or modify
  it under the terms of the GNU General Public License as published by
  the Free Software Foundation; either version 2, or (at your option)
  any later version.

  ASPECT is distributed in the hope that it will be useful,
  but WITHOUT ANY WARRANTY; without even the implied warranty of
  MERCHANTABILITY or FITNESS FOR A PARTICULAR PURPOSE.  See the
  GNU General Public License for more details.

  You should have received a copy of the GNU General Public License
  along with ASPECT; see the file LICENSE.  If not see
  <http://www.gnu.org/licenses/>.
*/

#include <aspect/material_model/visco_plastic.h>
#include <aspect/utilities.h>
#include <deal.II/fe/fe_values.h>
#include <deal.II/base/signaling_nan.h>
#include <aspect/newton.h>
#include <aspect/adiabatic_conditions/interface.h>

namespace aspect
{
  namespace MaterialModel
  {

    namespace
    {
      std::vector<std::string> make_plastic_additional_outputs_names()
      {
        std::vector<std::string> names;
        names.emplace_back("current_cohesions");
        names.emplace_back("current_friction_angles");
        names.emplace_back("plastic_yielding");
        return names;
      }
    }

    template <int dim>
    PlasticAdditionalOutputs<dim>::PlasticAdditionalOutputs (const unsigned int n_points)
      :
      NamedAdditionalMaterialOutputs<dim>(make_plastic_additional_outputs_names()),
      cohesions(n_points, numbers::signaling_nan<double>()),
      friction_angles(n_points, numbers::signaling_nan<double>()),
      yielding(n_points, numbers::signaling_nan<double>())
    {}

    template <int dim>
    std::vector<double>
    PlasticAdditionalOutputs<dim>::get_nth_output(const unsigned int idx) const
    {
      AssertIndexRange (idx, 3);
      switch (idx)
        {
          case 0:
            return cohesions;

          case 1:
            return friction_angles;

          case 2:
            return yielding;

          default:
            AssertThrow(false, ExcInternalError());
        }
      // We will never get here, so just return something
      return cohesions;
    }



    template <int dim>
    std::pair<std::vector<double>, std::vector<bool> >
    ViscoPlastic<dim>::
    calculate_isostrain_viscosities (const std::vector<double> &volume_fractions,
                                     const double &pressure,
                                     const double &temperature,
                                     const std::vector<double> &composition,
                                     const SymmetricTensor<2,dim> &strain_rate,
                                     const ViscosityScheme &viscous_type,
                                     const YieldScheme &yield_type) const
    {
      // This function calculates viscosities assuming that all the compositional fields
      // experience the same strain rate (isostrain).

      // Calculate the square root of the second moment invariant for the deviatoric strain rate tensor.
      // The first time this function is called (first iteration of first time step)
      // a specified "reference" strain rate is used as the returned value would
      // otherwise be zero.
      const double edot_ii = ( (this->get_timestep_number() == 0 && strain_rate.norm() <= std::numeric_limits<double>::min())
                               ?
                               ref_strain_rate
                               :
                               std::max(std::sqrt(std::fabs(second_invariant(deviator(strain_rate)))),
                                        min_strain_rate) );

      // Choice of activation volume depends on whether there is an adiabatic temperature
      // gradient used when calculating the viscosity. This allows the same activation volume
      // to be used in incompressible and compressible models.
      const double temperature_for_viscosity = temperature + adiabatic_temperature_gradient_for_viscosity*pressure;
      Assert(temperature_for_viscosity != 0, ExcMessage(
               "The temperature used in the calculation of the visco-plastic rheology is zero. "
               "This is not allowed, because this value is used to divide through. It is probably "
               "being caused by the temperature being zero somewhere in the model. The relevant "
               "values for debugging are: temperature (" + Utilities::to_string(temperature) +
               "), adiabatic_temperature_gradient_for_viscosity ("
               + Utilities::to_string(adiabatic_temperature_gradient_for_viscosity) + ") and pressure ("
               + Utilities::to_string(pressure) + ")."));


      // First step: viscous behavior
      // Calculate viscosities for each of the individual compositional phases
      std::vector<double> composition_viscosities(volume_fractions.size());
      std::vector<bool> composition_yielding(volume_fractions.size());
      for (unsigned int j=0; j < volume_fractions.size(); ++j)
        {
          // Power law creep equation
          //    viscosity = 0.5 * A^(-1/n) * edot_ii^((1-n)/n) * d^(m/n) * exp((E + P*V)/(nRT))
          // A: prefactor, edot_ii: square root of second invariant of deviatoric strain rate tensor,
          // d: grain size, m: grain size exponent, E: activation energy, P: pressure,
          // V; activation volume, n: stress exponent, R: gas constant, T: temperature.
          // Note: values of A, d, m, E, V and n are distinct for diffusion & dislocation creep

          // Diffusion creep: viscosity is grain size dependent (m!=0) and strain-rate independent (n=1)
          double viscosity_diffusion = 0.5 / prefactors_diffusion[j] *
                                       std::exp((activation_energies_diffusion[j] + pressure*activation_volumes_diffusion[j])/
                                                (constants::gas_constant*temperature_for_viscosity)) *
                                       std::pow(grain_size, grain_size_exponents_diffusion[j]);

          // For dislocation creep, viscosity is grain size independent (m=0) and strain-rate dependent (n>1)
          double viscosity_dislocation = 0.5 * std::pow(prefactors_dislocation[j],-1/stress_exponents_dislocation[j]) *
                                         std::exp((activation_energies_dislocation[j] + pressure*activation_volumes_dislocation[j])/
                                                  (constants::gas_constant*temperature_for_viscosity*stress_exponents_dislocation[j])) *
                                         std::pow(edot_ii,((1. - stress_exponents_dislocation[j])/stress_exponents_dislocation[j]));

          // Select what form of viscosity to use (diffusion, dislocation or composite)
          double viscosity_pre_yield = 0.0;
          switch (viscous_type)
            {
              case diffusion:
              {
                viscosity_pre_yield = viscosity_diffusion;
                break;
              }
              case dislocation:
              {
                viscosity_pre_yield = viscosity_dislocation;
                break;
              }
              case composite:
              {
                viscosity_pre_yield = (viscosity_diffusion * viscosity_dislocation)/(viscosity_diffusion + viscosity_dislocation);
                break;
              }
              default:
              {
                AssertThrow(false, ExcNotImplemented());
                break;
              }
            }


          // Second step: strain weakening

          // Calculate the strain weakened cohesion, friction and viscosity factors
          const std::array<double, 3> weakened_values = compute_weakened_yield_parameters(j, composition);
          // Reduce the viscosity by the viscous strain weakening factor,
          // which is 1 if no viscous strain-softening is specified.
          viscosity_pre_yield *= weakened_values[2];

          // Weakened friction and cohesion values
          std::pair<double, double> yield_parameters (weakened_values[0], weakened_values[1]);

          // Third step: plastic yielding

          // Calculate Drucker-Prager yield strength (i.e. yield stress)
          const MaterialUtilities::DruckerPragerInputs plastic_in(yield_parameters.first, yield_parameters.second, std::max(pressure,0.0), edot_ii, max_yield_strength);
          MaterialUtilities::DruckerPragerOutputs plastic_out;
          MaterialUtilities::compute_drucker_prager_yielding<dim> (plastic_in, plastic_out);

          // If the viscous stress is greater than the yield strength, indicate we are in the yielding regime.
          const double viscous_stress = 2. * viscosity_pre_yield * edot_ii;
          if (viscous_stress >= plastic_out.yield_strength)
            composition_yielding[j] = true;

          // Select if yield viscosity is based on Drucker Prager or stress limiter rheology
          double viscosity_yield = viscosity_pre_yield;
          switch (yield_type)
            {
              case stress_limiter:
              {
                const double viscosity_limiter = plastic_out.yield_strength / (2.0 * ref_strain_rate)
                                                 * std::pow((edot_ii/ref_strain_rate), 1./exponents_stress_limiter[j] - 1.0);
                viscosity_yield = 1. / ( 1./viscosity_limiter + 1./viscosity_pre_yield);
                break;
              }
              case drucker_prager:
              {
                // If the viscous stress is greater than the yield strength, rescale the viscosity back to yield surface
                if (viscous_stress >= plastic_out.yield_strength)
                  viscosity_yield = plastic_out.plastic_viscosity;
                break;
              }
              default:
              {
                AssertThrow(false, ExcNotImplemented());
                break;
              }
            }

          // Limit the viscosity with specified minimum and maximum bounds
          composition_viscosities[j] = std::min(std::max(viscosity_yield, min_visc), max_visc);

        }
      return std::make_pair (composition_viscosities, composition_yielding);
    }


    template <int dim>
    std::array<double, 3>
    ViscoPlastic<dim>::
    compute_weakened_yield_parameters(const unsigned int j,
                                      const std::vector<double> &composition) const
    {
      double viscous_weakening = 1.0;
      std::pair<double, double> yield_parameters (cohesions[j], angles_internal_friction[j]);

      switch (weakening_mechanism)
        {
          case none:
          {
            break;
          }
          case finite_strain_tensor:
          {
            // Calculate second invariant of left stretching tensor "L"
            Tensor<2,dim> strain;
            for (unsigned int q = 0; q < Tensor<2,dim>::n_independent_components ; ++q)
              strain[Tensor<2,dim>::unrolled_to_component_indices(q)] = composition[q];
            const SymmetricTensor<2,dim> L = symmetrize( strain * transpose(strain) );

            const double strain_ii = std::fabs(second_invariant(L));
            yield_parameters = calculate_plastic_weakening(strain_ii, j);
            viscous_weakening = calculate_viscous_weakening(strain_ii, j);
            break;
          }
          case total_strain:
          {
            const unsigned int total_strain_index = this->introspection().compositional_index_for_name("total_strain");
            yield_parameters = calculate_plastic_weakening(composition[total_strain_index], j);
            viscous_weakening = calculate_viscous_weakening(composition[total_strain_index], j);
            break;
          }
          case plastic_weakening_with_total_strain_only:
          {
            const unsigned int total_strain_index = this->introspection().compositional_index_for_name("total_strain");
            yield_parameters = calculate_plastic_weakening(composition[total_strain_index], j);
            break;
          }
          case plastic_weakening_with_plastic_strain_only:
          {
            const unsigned int plastic_strain_index = this->introspection().compositional_index_for_name("plastic_strain");
            yield_parameters = calculate_plastic_weakening(composition[plastic_strain_index], j);
            break;
          }
          case plastic_weakening_with_plastic_strain_and_viscous_weakening_with_viscous_strain:
          {
            const unsigned int plastic_strain_index = this->introspection().compositional_index_for_name("plastic_strain");
            yield_parameters = calculate_plastic_weakening(composition[plastic_strain_index], j);
            const unsigned int viscous_strain_index = this->introspection().compositional_index_for_name("viscous_strain");
            viscous_weakening = calculate_viscous_weakening(composition[viscous_strain_index], j);
            break;
          }
          case viscous_weakening_with_viscous_strain_only:
          {
            const unsigned int viscous_strain_index = this->introspection().compositional_index_for_name("viscous_strain");
            viscous_weakening = calculate_viscous_weakening(composition[viscous_strain_index], j);
            break;
          }
          default:
          {
            AssertThrow(false, ExcNotImplemented());
            break;
          }
        }

      std::array<double, 3> weakened_values = {yield_parameters.first,yield_parameters.second,viscous_weakening};

      return weakened_values;

    }


    template <int dim>
    std::pair<double, double>
    ViscoPlastic<dim>::
    calculate_plastic_weakening(const double strain_ii,
                                const unsigned int j) const
    {
      // Constrain the second strain invariant of the previous timestep by the strain interval
      const double cut_off_strain_ii = std::max(std::min(strain_ii,end_plastic_strain_weakening_intervals[j]),start_plastic_strain_weakening_intervals[j]);

      // Linear strain weakening of cohesion and internal friction angle between specified strain values
      const double strain_fraction = (cut_off_strain_ii - start_plastic_strain_weakening_intervals[j]) /
                                     (start_plastic_strain_weakening_intervals[j] - end_plastic_strain_weakening_intervals[j]);
      const double current_coh = cohesions[j] + (cohesions[j] - cohesions[j] * cohesion_strain_weakening_factors[j]) * strain_fraction;
      const double current_phi = angles_internal_friction[j] + (angles_internal_friction[j] - angles_internal_friction[j] * friction_strain_weakening_factors[j]) * strain_fraction;

      return std::make_pair (current_coh, current_phi);
    }


    template <int dim>
    double
    ViscoPlastic<dim>::
    calculate_viscous_weakening(const double strain_ii,
                                const unsigned int j) const
    {
      // Constrain the second strain invariant of the previous timestep by the strain interval
      const double cut_off_strain_ii = std::max(std::min(strain_ii,end_viscous_strain_weakening_intervals[j]),start_viscous_strain_weakening_intervals[j]);

      // Linear strain weakening of the viscous flow law prefactors between specified strain values
      const double strain_fraction = (cut_off_strain_ii - start_viscous_strain_weakening_intervals[j]) /
                                     (start_viscous_strain_weakening_intervals[j] - end_viscous_strain_weakening_intervals[j]);
      return 1. + ( 1. - viscous_strain_weakening_factors[j] ) * strain_fraction;
    }


    template <int dim>
    void
    ViscoPlastic<dim>::
    fill_plastic_outputs(const unsigned int i,
                         const std::vector<double> &volume_fractions,
                         const bool plastic_yielding,
                         const MaterialModel::MaterialModelInputs<dim> &in,
                         MaterialModel::MaterialModelOutputs<dim> &out) const
    {
      PlasticAdditionalOutputs<dim> *plastic_out = out.template get_additional_output<PlasticAdditionalOutputs<dim> >();

      if (plastic_out != nullptr)
        {
          double C = 0.;
          double phi = 0.;

          // set to weakened values, or unweakened values when strain weakening is not used
          for (unsigned int j=0; j < volume_fractions.size(); ++j)
            {
              // Calculate the strain weakened cohesion, friction and viscosity factors
              const std::array<double, 3> weakened_values = compute_weakened_yield_parameters(j, in.composition[i]);
              C   += volume_fractions[j] * weakened_values[0];
              phi += volume_fractions[j] * weakened_values[1];
            }

          plastic_out->cohesions[i] = C;
          plastic_out->friction_angles[i] = phi * 180. / numbers::PI;
          plastic_out->yielding[i] = plastic_yielding ? 1 : 0;
        }
    }



    template <int dim>
    void
    ViscoPlastic<dim>::
    compute_viscosity_derivatives(const unsigned int i,
                                  const std::vector<double> &volume_fractions,
                                  const std::vector<double> &composition_viscosities,
                                  const MaterialModel::MaterialModelInputs<dim> &in,
                                  MaterialModel::MaterialModelOutputs<dim> &out) const
    {
      MaterialModel::MaterialModelDerivatives<dim> *derivatives =
        out.template get_additional_output<MaterialModel::MaterialModelDerivatives<dim> >();

      if (derivatives != nullptr)
        {
          // compute derivatives if necessary
          std::vector<SymmetricTensor<2,dim> > composition_viscosities_derivatives(volume_fractions.size());
          std::vector<double> composition_dviscosities_dpressure(volume_fractions.size());

          const double finite_difference_accuracy = 1e-7;

          // For each independent component, compute the derivative.
          for (unsigned int component = 0; component < SymmetricTensor<2,dim>::n_independent_components; ++component)
            {
              const TableIndices<2> strain_rate_indices = SymmetricTensor<2,dim>::unrolled_to_component_indices (component);

              const SymmetricTensor<2,dim> strain_rate_difference = in.strain_rate[i]
                                                                    + std::max(std::fabs(in.strain_rate[i][strain_rate_indices]), min_strain_rate)
                                                                    * finite_difference_accuracy
                                                                    * Utilities::nth_basis_for_symmetric_tensors<dim>(component);
              std::vector<double> eta_component =
                calculate_isostrain_viscosities(volume_fractions, in.pressure[i],
                                                in.temperature[i], in.composition[i],
                                                strain_rate_difference,
                                                viscous_flow_law,yield_mechanism).first;

              // For each composition of the independent component, compute the derivative.
              for (unsigned int composition_index = 0; composition_index < eta_component.size(); ++composition_index)
                {
                  // compute the difference between the viscosity with and without the strain-rate difference.
                  double viscosity_derivative = eta_component[composition_index] - composition_viscosities[composition_index];
                  if (viscosity_derivative != 0)
                    {
                      // when the difference is non-zero, divide by the difference.
                      viscosity_derivative /= std::max(std::fabs(strain_rate_difference[strain_rate_indices]), min_strain_rate)
                                              * finite_difference_accuracy;
                    }
                  composition_viscosities_derivatives[composition_index][strain_rate_indices] = viscosity_derivative;
                }
            }

          /**
           * Now compute the derivative of the viscosity to the pressure
           */
          const double pressure_difference = in.pressure[i] + (std::fabs(in.pressure[i]) * finite_difference_accuracy);

          const std::vector<double> viscosity_difference =
            calculate_isostrain_viscosities(volume_fractions, pressure_difference,
                                            in.temperature[i], in.composition[i], in.strain_rate[i],
                                            viscous_flow_law, yield_mechanism).first;


          for (unsigned int composition_index = 0; composition_index < viscosity_difference.size(); ++composition_index)
            {
              double viscosity_derivative = viscosity_difference[composition_index] - composition_viscosities[composition_index];
              if (viscosity_difference[composition_index] != 0)
                {
                  if (in.pressure[i] != 0)
                    {
                      viscosity_derivative /= std::fabs(in.pressure[i]) * finite_difference_accuracy;
                    }
                  else
                    {
                      viscosity_derivative = 0;
                    }
                }
              composition_dviscosities_dpressure[composition_index] = viscosity_derivative;
            }

          double viscosity_averaging_p = 0; // Geometric
          if (viscosity_averaging == MaterialUtilities::harmonic)
            viscosity_averaging_p = -1;
          if (viscosity_averaging == MaterialUtilities::arithmetic)
            viscosity_averaging_p = 1;
          if (viscosity_averaging == MaterialUtilities::maximum_composition)
            viscosity_averaging_p = 1000;


          derivatives->viscosity_derivative_wrt_strain_rate[i] =
            Utilities::derivative_of_weighted_p_norm_average(out.viscosities[i],
                                                             volume_fractions,
                                                             composition_viscosities,
                                                             composition_viscosities_derivatives,
                                                             viscosity_averaging_p);
          derivatives->viscosity_derivative_wrt_pressure[i] =
            Utilities::derivative_of_weighted_p_norm_average(out.viscosities[i],
                                                             volume_fractions,
                                                             composition_viscosities,
                                                             composition_dviscosities_dpressure,
                                                             viscosity_averaging_p);
        }
    }



    template <int dim>
    void
    ViscoPlastic<dim>::
    compute_finite_strain_reaction_terms(const MaterialModel::MaterialModelInputs<dim> &in,
                                         MaterialModel::MaterialModelOutputs<dim> &out) const
    {
      // We need the velocity gradient for the finite strain (they are not included in material model inputs),
      // so we get them from the finite element.

      std::vector<Point<dim> > quadrature_positions(in.position.size());
      for (unsigned int i=0; i < in.position.size(); ++i)
        quadrature_positions[i] = this->get_mapping().transform_real_to_unit_cell(in.current_cell, in.position[i]);

      FEValues<dim> fe_values (this->get_mapping(),
                               this->get_fe(),
                               Quadrature<dim>(quadrature_positions),
                               update_gradients);

      std::vector<Tensor<2,dim> > velocity_gradients (quadrature_positions.size(), Tensor<2,dim>());

      fe_values.reinit (in.current_cell);
      fe_values[this->introspection().extractors.velocities].get_function_gradients (this->get_solution(),
                                                                                     velocity_gradients);

      // Assign the strain components to the compositional fields reaction terms.
      // If there are too many fields, we simply fill only the first fields with the
      // existing strain tensor components.
      for (unsigned int q=0; q < in.position.size(); ++q)
        {
          // Convert the compositional fields into the tensor quantity they represent.
          Tensor<2,dim> strain;
          const unsigned int n_first = this->introspection().compositional_index_for_name("s11");
          for (unsigned int i = n_first; i < n_first + Tensor<2,dim>::n_independent_components ; ++i)
            {
              strain[Tensor<2,dim>::unrolled_to_component_indices(i)] = in.composition[q][i];
            }

          // Compute the strain accumulated in this timestep.
          const Tensor<2,dim> strain_increment = this->get_timestep() * (velocity_gradients[q] * strain);

          // Output the strain increment component-wise to its respective compositional field's reaction terms.
          for (unsigned int i = n_first; i < n_first + Tensor<2,dim>::n_independent_components ; ++i)
            {
              out.reaction_terms[q][i] = strain_increment[Tensor<2,dim>::unrolled_to_component_indices(i)];
            }
        }
    }



    template <int dim>
    ComponentMask
    ViscoPlastic<dim>::
    get_volumetric_composition_mask() const
    {
      // Store which components to exclude during volume fraction computation.
      ComponentMask composition_mask(this->n_compositional_fields(),true);
      if (weakening_mechanism != none)
        {
          if (weakening_mechanism == plastic_weakening_with_plastic_strain_only || weakening_mechanism == plastic_weakening_with_plastic_strain_and_viscous_weakening_with_viscous_strain)
            composition_mask.set(this->introspection().compositional_index_for_name("plastic_strain"),false);

          if (weakening_mechanism == viscous_weakening_with_viscous_strain_only || weakening_mechanism == plastic_weakening_with_plastic_strain_and_viscous_weakening_with_viscous_strain)
            composition_mask.set(this->introspection().compositional_index_for_name("viscous_strain"),false);

          if (weakening_mechanism == total_strain || weakening_mechanism == plastic_weakening_with_total_strain_only)
            composition_mask.set(this->introspection().compositional_index_for_name("total_strain"),false);

          if (weakening_mechanism == finite_strain_tensor)
            {
              const unsigned int n_start = this->introspection().compositional_index_for_name("s11");
              for (unsigned int i = n_start; i < n_start + Tensor<2,dim>::n_independent_components ; ++i)
                composition_mask.set(i,false);
            }
        }

      return composition_mask;
    }



    template <int dim>
    void
    ViscoPlastic<dim>::
    evaluate(const MaterialModel::MaterialModelInputs<dim> &in,
             MaterialModel::MaterialModelOutputs<dim> &out) const
    {
      // Store which components do not represent volumetric compositions (e.g. strain components).
      const ComponentMask volumetric_compositions = get_volumetric_composition_mask();

      // Loop through all requested points
      for (unsigned int i=0; i < in.temperature.size(); ++i)
        {
          // First compute the equation of state variables and thermodynamic properties
          out.densities[i] = 0.0;
          out.thermal_expansion_coefficients[i] = 0.0;
          out.specific_heat[i] = 0.0;
          double thermal_diffusivity = 0.0;

          const std::vector<double> volume_fractions = MaterialUtilities::compute_volume_fractions(in.composition[i], volumetric_compositions);
          for (unsigned int j=0; j < volume_fractions.size(); ++j)
            {
              // not strictly correct if thermal expansivities are different, since we are interpreting
              // these compositions as volume fractions, but the error introduced should not be too bad.
              const double temperature_factor = (1.0 - thermal_expansivities[j] * (in.temperature[i] - reference_T));

              out.densities[i] += volume_fractions[j] * densities[j] * temperature_factor;
              out.thermal_expansion_coefficients[i] += volume_fractions[j] * thermal_expansivities[j];
              out.specific_heat[i] += volume_fractions[j] * heat_capacities[j];
              thermal_diffusivity += volume_fractions[j] * thermal_diffusivities[j];
            }

          // Thermal conductivity at the given positions. If the temperature equation uses
          // the reference density profile formulation, use the reference density to
          // calculate thermal conductivity. Otherwise, use the real density. If the adiabatic
          // conditions are not yet initialized, the real density will still be used.
          if (this->get_parameters().formulation_temperature_equation ==
              Parameters<dim>::Formulation::TemperatureEquation::reference_density_profile &&
              this->get_adiabatic_conditions().is_initialized())
            out.thermal_conductivities[i] = thermal_diffusivity * out.specific_heat[i] *
                                            this->get_adiabatic_conditions().density(in.position[i]);
          else
            out.thermal_conductivities[i] = thermal_diffusivity * out.specific_heat[i] * out.densities[i];

          out.compressibilities[i] = 0.0;
          out.entropy_derivative_pressure[i] = 0.0;
          out.entropy_derivative_temperature[i] = 0.0;

          // Compute the effective viscosity if requested and retrieve whether the material is plastically yielding
          bool plastic_yielding = false;
          if (in.strain_rate.size())
            {
              // Currently, the viscosities for each of the compositional fields are calculated assuming
              // isostrain amongst all compositions, allowing calculation of the viscosity ratio.
              // TODO: This is only consistent with viscosity averaging if the arithmetic averaging
              // scheme is chosen. It would be useful to have a function to calculate isostress viscosities.
              const std::pair<std::vector<double>, std::vector<bool> > calculate_viscosities =
                calculate_isostrain_viscosities(volume_fractions, in.pressure[i], in.temperature[i], in.composition[i], in.strain_rate[i],viscous_flow_law,yield_mechanism);

              // The isostrain condition implies that the viscosity averaging should be arithmetic (see above).
              // We have given the user freedom to apply alternative bounds, because in diffusion-dominated
              // creep (where n_diff=1) viscosities are stress and strain-rate independent, so the calculation
              // of compositional field viscosities is consistent with any averaging scheme.
              out.viscosities[i] = MaterialUtilities::average_value(volume_fractions, calculate_viscosities.first, viscosity_averaging);

              // Decide based on the maximum composition if material is yielding.
              // This avoids for example division by zero for harmonic averaging (as plastic_yielding
              // holds values that are either 0 or 1), but might not be consistent with the viscosity
              // averaging chosen.
              std::vector<double>::const_iterator max_composition = std::max_element(volume_fractions.begin(),volume_fractions.end());
              plastic_yielding = calculate_viscosities.second[std::distance(volume_fractions.begin(),max_composition)];

              // Compute viscosity derivatives if they are requested
              if (MaterialModel::MaterialModelDerivatives<dim> *derivatives =
                    out.template get_additional_output<MaterialModel::MaterialModelDerivatives<dim> >())
                compute_viscosity_derivatives(i,volume_fractions, calculate_viscosities.first, in, out);
            }

          // Now compute changes in the compositional fields (i.e. the accumulated strain).
          for (unsigned int c=0; c<in.composition[i].size(); ++c)
            out.reaction_terms[i][c] = 0.0;

          // If strain weakening is used, overwrite the first reaction term,
          // which represents the second invariant of the (plastic) strain tensor.
          // If plastic strain is tracked (so not the total strain), only overwrite
          // when plastically yielding.
          // If viscous strain is also tracked, overwrite the second reaction term as well.
<<<<<<< HEAD
          if  (this->get_timestep_number() > 0 && in.strain_rate.size())
            {
              const double edot_ii = std::max(sqrt(std::fabs(second_invariant(deviator(in.strain_rate[i])))),min_strain_rate);
              const double e_ii = edot_ii*this->get_timestep();
              if (weakening_mechanism == plastic_weakening_with_plastic_strain_only && plastic_yielding == true)
                out.reaction_terms[i][this->introspection().compositional_index_for_name("plastic_strain")] = e_ii;
              if (weakening_mechanism == viscous_weakening_with_viscous_strain_only && plastic_yielding == false)
=======
          if  (weakening_mechanism != none && weakening_mechanism != finite_strain_tensor && this->get_timestep_number() > 0 && in.strain_rate.size())
            {
              const double edot_ii = std::max(sqrt(std::fabs(second_invariant(deviator(in.strain_rate[i])))),min_strain_rate);
              const double e_ii = edot_ii*this->get_timestep();
              if (weakening_mechanism == plastic_weakening_with_plastic_strain_only || weakening_mechanism == plastic_weakening_with_plastic_strain_and_viscous_weakening_with_viscous_strain)
                out.reaction_terms[i][this->introspection().compositional_index_for_name("plastic_strain")] = e_ii;
              if (weakening_mechanism == viscous_weakening_with_viscous_strain_only || weakening_mechanism == plastic_weakening_with_plastic_strain_and_viscous_weakening_with_viscous_strain)
>>>>>>> b85cd2c7
                out.reaction_terms[i][this->introspection().compositional_index_for_name("viscous_strain")] = e_ii;
              if (weakening_mechanism == total_strain || weakening_mechanism == plastic_weakening_with_total_strain_only)
                out.reaction_terms[i][this->introspection().compositional_index_for_name("total_strain")] = e_ii;
              if (weakening_mechanism == plastic_weakening_with_plastic_strain_and_viscous_weakening_with_viscous_strain)
                {
                  if (plastic_yielding == true)
                    out.reaction_terms[i][this->introspection().compositional_index_for_name("plastic_strain")] = e_ii;
                  else
                    out.reaction_terms[i][this->introspection().compositional_index_for_name("viscous_strain")] = e_ii;
                }
            }

          // Fill plastic outputs if they exist.
          fill_plastic_outputs(i,volume_fractions,plastic_yielding,in,out);
        }

      // If we use the full strain tensor, compute the change in the individual tensor components.
      if (in.current_cell.state() == IteratorState::valid && weakening_mechanism == finite_strain_tensor
          && this->get_timestep_number() > 0 && in.strain_rate.size())
        compute_finite_strain_reaction_terms(in, out);
    }

    template <int dim>
    double
    ViscoPlastic<dim>::
    reference_viscosity () const
    {
      return ref_visc;
    }

    template <int dim>
    bool
    ViscoPlastic<dim>::
    is_compressible () const
    {
      return false;
    }

    template <int dim>
    double ViscoPlastic<dim>::
    get_min_strain_rate () const
    {
      return min_strain_rate;
    }

    template <int dim>
    void
    ViscoPlastic<dim>::declare_parameters (ParameterHandler &prm)
    {
      prm.enter_subsection("Material model");
      {
        prm.enter_subsection ("Visco Plastic");
        {
          // Reference and minimum/maximum values
          prm.declare_entry ("Reference temperature", "293", Patterns::Double(0),
                             "For calculating density by thermal expansivity. Units: $K$");
          prm.declare_entry ("Minimum strain rate", "1.0e-20", Patterns::Double(0),
                             "Stabilizes strain dependent viscosity. Units: $1 / s$");
          prm.declare_entry ("Reference strain rate","1.0e-15",Patterns::Double(0),
                             "Reference strain rate for first time step. Units: $1 / s$");
          prm.declare_entry ("Minimum viscosity", "1e17", Patterns::Double(0),
                             "Lower cutoff for effective viscosity. Units: $Pa \\, s$");
          prm.declare_entry ("Maximum viscosity", "1e28", Patterns::Double(0),
                             "Upper cutoff for effective viscosity. Units: $Pa \\, s$");
          prm.declare_entry ("Reference viscosity", "1e22", Patterns::Double(0),
                             "Reference viscosity for nondimensionalization. "
                             "To understand how pressure scaling works, take a look at "
                             "\\cite{KHB12}. In particular, the value of this parameter "
                             "would not affect the solution computed by \\aspect{} if "
                             "we could do arithmetic exactly; however, computers do "
                             "arithmetic in finite precision, and consequently we need to "
                             "scale quantities in ways so that their magnitudes are "
                             "roughly the same. As explained in \\cite{KHB12}, we scale "
                             "the pressure during some computations (never visible by "
                             "users) by a factor that involves a reference viscosity. This "
                             "parameter describes this reference viscosity."
                             "\n\n"
                             "For problems with a constant viscosity, you will generally want "
                             "to choose the reference viscosity equal to the actual viscosity. "
                             "For problems with a variable viscosity, the reference viscosity "
                             "should be a value that adequately represents the order of "
                             "magnitude of the viscosities that appear, such as an average "
                             "value or the value one would use to compute a Rayleigh number."
                             "\n\n"
                             "Units: $Pa \\, s$");

          // Equation of state parameters
          prm.declare_entry ("Thermal diffusivities", "0.8e-6",
                             Patterns::List(Patterns::Double(0)),
                             "List of thermal diffusivities, for background material and compositional fields, "
                             "for a total of N+1 values, where N is the number of compositional fields. "
                             "If only one value is given, then all use the same value.  Units: $m^2/s$");
          prm.declare_entry ("Heat capacities", "1.25e3",
                             Patterns::List(Patterns::Double(0)),
                             "List of heat capacities $C_p$, for background material and compositional fields, "
                             "for a total of N+1 values, where N is the number of compositional fields. "
                             "If only one value is given, then all use the same value.  Units: $J/kg/K$");
          prm.declare_entry ("Densities", "3300.",
                             Patterns::List(Patterns::Double(0)),
                             "List of densities, $\\rho$, for background material and compositional fields, "
                             "for a total of N+1 values, where N is the number of compositional fields. "
                             "If only one value is given, then all use the same value.  Units: $kg / m^3$");
          prm.declare_entry ("Thermal expansivities", "3.5e-5",
                             Patterns::List(Patterns::Double(0)),
                             "List of thermal expansivities for background material and compositional fields, "
                             "for a total of N+1 values, where N is the number of compositional fields. "
                             "If only one value is given, then all use the same value.  Units: $1 / K$");

          // Strain weakening parameters
          prm.declare_entry ("Strain weakening mechanism", "default",
                             Patterns::Selection("none|finite strain tensor|total strain|plastic weakening with plastic strain only|plastic weakening with total strain only|plastic weakening with plastic strain and viscous weakening with viscous strain|viscous weakening with viscous strain only|default"),
                             "Whether to apply strain weakening to viscosity, cohesion and internal angle"
                             "of friction based on accumulated finite strain, and if yes, which method to "
                             "use. The following methods are available:"
                             "\n\n"
                             "\\item ``none'': No strain weakening is applied. "
                             "\n\n"
                             "\\item ``finite strain tensor'': The full finite strain tensor is tracked, "
                             "and its second invariant is used to weaken both the plastic viscosity "
                             "(specifically, the cohesion and yield angle) and the viscous viscosity "
                             "that arises from diffusion and/or dislocation creep."
                             "\n\n"
                             "\\item ``total strain'': Only the second invariant of the strain tensor is "
                             "tracked, and it is used to weaken both the plastic viscosity "
                             "(specifically, the cohesion and yield angle) and the viscous viscosity."
                             "\n\n"
                             "\\item ``plastic weakening with plastic strain only'': The second invariant "
                             "of the strain accumulated by plastic deformation is tracked, and is used "
                             "to weaken the plastic viscosity (specifically, the cohesion and yield angle). "
                             "The viscous viscosity is not weakened."
                             "\n\n"
                             "\\item ``plastic weakening with total strain only'': The second invariant of "
                             "the strain tensor is tracked, and it is used to weaken the plastic viscosity "
                             "(specifically, the cohesion and yield angle). "
                             "The viscous viscosity is not weakened."
                             "\n\n"
                             "\\item ``plastic weakening with plastic strain and viscous weakening with viscous strain'': "
                             "Both the strain accumulated by plastic deformation and by viscous deformation are "
                             "computed separately. The plastic strain is used to weaken the plastic viscosity "
                             "(specifically, the cohesion and yield angle); the viscous strain is used to "
                             "weaken the viscous viscosity. "
                             "\n\n"
                             "\\item ``viscous weakening with viscous strain only'': The second invariant of "
                             "the strain accumulated by viscous deformation is tracked, and is used to "
                             "weaken the viscous viscosity. The plastic viscosity is not weakened."
                             "\n\n"
                             "\\item ``default'': The default option has the same behavior as ``none'', "
                             "but is there to make sure that the original parameters for specifying the "
                             "strain weakening mechanism (``Use plastic/viscous strain weakening'') are still allowed, "
                             "but to guarantee that one uses either the old parameter names or the new ones, "
                             "never both.");
          prm.declare_entry ("Use strain weakening", "default",
                             Patterns::Selection("true|false|default"),
                             "Apply strain weakening to viscosity, cohesion and internal angle "
                             "of friction based on accumulated finite strain.  Units: None. "
                             "By default, this parameter is set to false. The default option is there "
                             "to make sure that the parameter is not used at the same time as the "
                             "``Strain weakening mechanism'' parameter, which has the same functionality. "
                             "This parameter is deprecated; please use ``Strain weakening mechanism'' "
                             "instead!");
          prm.declare_entry ("Use plastic strain weakening", "default",
                             Patterns::Selection("true|false|default"),
                             "Apply strain weakening to cohesion and internal angle "
                             "of friction based on accumulated finite plastic strain only. Units: None. "
                             "By default, this parameter is set to false. The default option is there "
                             "to make sure that the parameter is not used at the same time as the "
                             "``Strain weakening mechanism'' parameter, which has the same functionality. "
                             "This parameter is deprecated; please use ``Strain weakening mechanism'' "
                             "instead!");
          prm.declare_entry ("Use viscous strain weakening", "default",
                             Patterns::Selection("true|false|default"),
                             "Apply strain weakening to diffusion and dislocation viscosity prefactors "
                             "based on accumulated finite viscous strain only. Units: None. "
                             "By default, this parameter is set to false. The default option is there "
                             "to make sure that the parameter is not used at the same time as the "
                             "``Strain weakening mechanism'' parameter, which has the same functionality. "
                             "This parameter is deprecated; please use ``Strain weakening mechanism'' "
                             "instead!");
          prm.declare_entry ("Use finite strain tensor", "default",
                             Patterns::Selection("true|false|default"),
                             "Track and use the full finite strain tensor for strain weakening. "
                             "Units: None. "
                             "By default, this parameter is set to false. The default option is there "
                             "to make sure that the parameter is not used at the same time as the "
                             "``Strain weakening mechanism'' parameter, which has the same functionality. "
                             "This parameter is deprecated; please use ``Strain weakening mechanism'' "
                             "instead!");
          prm.declare_entry ("Start plasticity strain weakening intervals", "0.",
                             Patterns::List(Patterns::Double(0)),
                             "List of strain weakening interval initial strains "
                             "for the cohesion and friction angle parameters of the "
                             "background material and compositional fields, "
                             "for a total of N+1 values, where N is the number of compositional fields. "
                             "If only one value is given, then all use the same value. Units: None");
          prm.declare_entry ("End plasticity strain weakening intervals", "1.",
                             Patterns::List(Patterns::Double(0)),
                             "List of strain weakening interval final strains "
                             "for the cohesion and friction angle parameters of the "
                             "background material and compositional fields, "
                             "for a total of N+1 values, where N is the number of compositional fields. "
                             "If only one value is given, then all use the same value.  Units: None");
          prm.declare_entry ("Start prefactor strain weakening intervals", "0.",
                             Patterns::List(Patterns::Double(0)),
                             "List of strain weakening interval initial strains "
                             "for the diffusion and dislocation prefactor parameters of the "
                             "background material and compositional fields, "
                             "for a total of N+1 values, where N is the number of compositional fields. "
                             "If only one value is given, then all use the same value.  Units: None");
          prm.declare_entry ("End prefactor strain weakening intervals", "1.",
                             Patterns::List(Patterns::Double(0)),
                             "List of strain weakening interval final strains "
                             "for the diffusion and dislocation prefactor parameters of the "
                             "background material and compositional fields, "
                             "for a total of N+1 values, where N is the number of compositional fields. "
                             "If only one value is given, then all use the same value.  Units: None");
          prm.declare_entry ("Prefactor strain weakening factors", "1.",
                             Patterns::List(Patterns::Double(0,1)),
                             "List of viscous strain weakening factors "
                             "for background material and compositional fields, "
                             "for a total of N+1 values, where N is the number of compositional fields. "
                             "If only one value is given, then all use the same value.  Units: None");
          prm.declare_entry ("Cohesion strain weakening factors", "1.",
                             Patterns::List(Patterns::Double(0)),
                             "List of cohesion strain weakening factors "
                             "for background material and compositional fields, "
                             "for a total of N+1 values, where N is the number of compositional fields. "
                             "If only one value is given, then all use the same value.  Units: None");
          prm.declare_entry ("Friction strain weakening factors", "1.",
                             Patterns::List(Patterns::Double(0)),
                             "List of friction strain weakening factors "
                             "for background material and compositional fields, "
                             "for a total of N+1 values, where N is the number of compositional fields. "
                             "If only one value is given, then all use the same value.  Units: None");

          // Rheological parameters
          prm.declare_entry ("Grain size", "1e-3", Patterns::Double(0), "Units: $m$");
          prm.declare_entry ("Viscosity averaging scheme", "harmonic",
                             Patterns::Selection("arithmetic|harmonic|geometric|maximum composition"),
                             "When more than one compositional field is present at a point "
                             "with different viscosities, we need to come up with an average "
                             "viscosity at that point.  Select a weighted harmonic, arithmetic, "
                             "geometric, or maximum composition.");
          prm.declare_entry ("Viscous flow law", "composite",
                             Patterns::Selection("diffusion|dislocation|composite"),
                             "Select what type of viscosity law to use between diffusion, "
                             "dislocation and composite options. Soon there will be an option "
                             "to select a specific flow law for each assigned composition ");
          prm.declare_entry ("Yield mechanism", "drucker",
                             Patterns::Selection("drucker|limiter"),
                             "Select what type of yield mechanism to use between Drucker Prager "
                             "and stress limiter options.");

          // Diffusion creep parameters
          prm.declare_entry ("Prefactors for diffusion creep", "1.5e-15",
                             Patterns::List(Patterns::Double(0)),
                             "List of viscosity prefactors, $A$, for background material and compositional fields, "
                             "for a total of N+1 values, where N is the number of compositional fields. "
                             "If only one value is given, then all use the same value. "
                             "Units: $Pa^{-1} m^{m_{\\text{diffusion}}} s^{-1}$");
          prm.declare_entry ("Stress exponents for diffusion creep", "1",
                             Patterns::List(Patterns::Double(0)),
                             "List of stress exponents, $n_{\\text{diffusion}}$, for background material and compositional fields, "
                             "for a total of N+1 values, where N is the number of compositional fields. "
                             "If only one value is given, then all use the same value.  Units: None");
          prm.declare_entry ("Grain size exponents for diffusion creep", "3",
                             Patterns::List(Patterns::Double(0)),
                             "List of grain size exponents, $m_{\\text{diffusion}}$, for background material and compositional fields, "
                             "for a total of N+1 values, where N is the number of compositional fields. "
                             "If only one value is given, then all use the same value. Units: None");
          prm.declare_entry ("Activation energies for diffusion creep", "375e3",
                             Patterns::List(Patterns::Double(0)),
                             "List of activation energies, $E_a$, for background material and compositional fields, "
                             "for a total of N+1 values, where N is the number of compositional fields. "
                             "If only one value is given, then all use the same value.  Units: $J / mol$");
          prm.declare_entry ("Activation volumes for diffusion creep", "6e-6",
                             Patterns::List(Patterns::Double(0)),
                             "List of activation volumes, $V_a$, for background material and compositional fields, "
                             "for a total of N+1 values, where N is the number of compositional fields. "
                             "If only one value is given, then all use the same value.  Units: $m^3 / mol$");

          // Dislocation creep parameters
          prm.declare_entry ("Prefactors for dislocation creep", "1.1e-16",
                             Patterns::List(Patterns::Double(0)),
                             "List of viscosity prefactors, $A$, for background material and compositional fields, "
                             "for a total of N+1 values, where N is the number of compositional fields. "
                             "If only one value is given, then all use the same value. "
                             "Units: $Pa^{-n_{\\text{dislocation}}} s^{-1}$");
          prm.declare_entry ("Stress exponents for dislocation creep", "3.5",
                             Patterns::List(Patterns::Double(0)),
                             "List of stress exponents, $n_{\\text{dislocation}}$, for background material and compositional fields, "
                             "for a total of N+1 values, where N is the number of compositional fields. "
                             "If only one value is given, then all use the same value.  Units: None");
          prm.declare_entry ("Activation energies for dislocation creep", "530e3",
                             Patterns::List(Patterns::Double(0)),
                             "List of activation energies, $E_a$, for background material and compositional fields, "
                             "for a total of N+1 values, where N is the number of compositional fields. "
                             "If only one value is given, then all use the same value.  Units: $J / mol$");
          prm.declare_entry ("Activation volumes for dislocation creep", "1.4e-5",
                             Patterns::List(Patterns::Double(0)),
                             "List of activation volumes, $V_a$, for background material and compositional fields, "
                             "for a total of N+1 values, where N is the number of compositional fields. "
                             "If only one value is given, then all use the same value.  Units: $m^3 / mol$");


          // Plasticity parameters
          prm.declare_entry ("Angles of internal friction", "0",
                             Patterns::List(Patterns::Double(0)),
                             "List of angles of internal friction, $\\phi$, for background material and compositional fields, "
                             "for a total of N+1 values, where N is the number of compositional fields. "
                             "For a value of zero, in 2D the von Mises criterion is retrieved. "
                             "Angles higher than 30 degrees are harder to solve numerically. Units: degrees.");
          prm.declare_entry ("Cohesions", "1e20",
                             Patterns::List(Patterns::Double(0)),
                             "List of cohesions, $C$, for background material and compositional fields, "
                             "for a total of N+1 values, where N is the number of compositional fields. "
                             "The extremely large default cohesion value (1e20 Pa) prevents the viscous stress from "
                             "exceeding the yield stress. Units: $Pa$.");

          // Stress limiter parameters
          prm.declare_entry ("Stress limiter exponents", "1.0",
                             Patterns::List(Patterns::Double(0)),
                             "List of stress limiter exponents, $n_{\\text{lim}}$, "
                             "for background material and compositional fields, "
                             "for a total of N+1 values, where N is the number of compositional fields. "
                             "Units: none.");

          // Limit maximum value of the drucker-prager yield stress
          prm.declare_entry ("Maximum yield stress", "1e12", Patterns::Double(0),
                             "Limits the maximum value of the yield stress determined by the "
                             "drucker-prager plasticity parameters. Default value is chosen so this "
                             "is not automatically used. Values of 100e6--1000e6 $Pa$ have been used "
                             "in previous models. Units: $Pa$");

          // Temperature in viscosity laws to include an adiabat (note units of K/Pa)
          prm.declare_entry ("Adiabat temperature gradient for viscosity", "0.0", Patterns::Double(0),
                             "Add an adiabatic temperature gradient to the temperature used in the flow law "
                             "so that the activation volume is consistent with what one would use in a "
                             "earth-like (compressible) model. Default is set so this is off. "
                             "Note that this is a linear approximation of the real adiabatic gradient, which "
                             "is okay for the upper mantle, but is not really accurate for the lower mantle. "
                             "Using a pressure gradient of 32436 Pa/m, then a value of "
                             "0.3 $K/km$ = 0.0003 $K/m$ = 9.24e-09 $K/Pa$ gives an earth-like adiabat."
                             "Units: $K/Pa$");
        }
        prm.leave_subsection();
      }
      prm.leave_subsection();
    }



    template <int dim>
    void
    ViscoPlastic<dim>::parse_parameters (ParameterHandler &prm)
    {
      // increment by one for background:
      const unsigned int n_fields = this->n_compositional_fields() + 1;

      // number of required compositional fields for full finite strain tensor
      const unsigned int s = Tensor<2,dim>::n_independent_components;

      prm.enter_subsection("Material model");
      {
        prm.enter_subsection ("Visco Plastic");
        {
          // Reference and minimum/maximum values
          reference_T = prm.get_double("Reference temperature");
          min_strain_rate = prm.get_double("Minimum strain rate");
          ref_strain_rate = prm.get_double("Reference strain rate");
          min_visc = prm.get_double ("Minimum viscosity");
          max_visc = prm.get_double ("Maximum viscosity");
          ref_visc = prm.get_double ("Reference viscosity");

          // Equation of state parameters
          thermal_diffusivities = Utilities::possibly_extend_from_1_to_N (Utilities::string_to_double(Utilities::split_string_list(prm.get("Thermal diffusivities"))),
                                                                          n_fields,
                                                                          "Thermal diffusivities");
          heat_capacities = Utilities::possibly_extend_from_1_to_N (Utilities::string_to_double(Utilities::split_string_list(prm.get("Heat capacities"))),
                                                                    n_fields,
                                                                    "Heat capacities");

          // ---- Compositional parameters
          grain_size = prm.get_double("Grain size");
          densities = Utilities::possibly_extend_from_1_to_N (Utilities::string_to_double(Utilities::split_string_list(prm.get("Densities"))),
                                                              n_fields,
                                                              "Densities");
          thermal_expansivities = Utilities::possibly_extend_from_1_to_N (Utilities::string_to_double(Utilities::split_string_list(prm.get("Thermal expansivities"))),
                                                                          n_fields,
                                                                          "Thermal expansivities");

          // Strain weakening parameters
          if (prm.get ("Strain weakening mechanism") == "none")
            weakening_mechanism = none;
          else if (prm.get ("Strain weakening mechanism") == "finite strain tensor")
            weakening_mechanism = finite_strain_tensor;
          else if (prm.get ("Strain weakening mechanism") == "total strain")
            weakening_mechanism = total_strain;
          else if (prm.get ("Strain weakening mechanism") == "plastic weakening with plastic strain only")
            weakening_mechanism = plastic_weakening_with_plastic_strain_only;
          else if (prm.get ("Strain weakening mechanism") == "plastic weakening with total strain only")
            weakening_mechanism = plastic_weakening_with_total_strain_only;
          else if (prm.get ("Strain weakening mechanism") == "plastic weakening with plastic strain and viscous weakening with viscous strain")
            weakening_mechanism = plastic_weakening_with_plastic_strain_and_viscous_weakening_with_viscous_strain;
          else if (prm.get ("Strain weakening mechanism") == "viscous weakening with viscous strain only")
            weakening_mechanism = viscous_weakening_with_viscous_strain_only;
          else if (prm.get ("Strain weakening mechanism") == "default")
            weakening_mechanism = none;
          else
            AssertThrow(false, ExcMessage("Not a valid Strain weakening mechanism!"));

          if (prm.get ("Strain weakening mechanism") != "default")
            {
              AssertThrow(prm.get("Use strain weakening") == "default",
                          ExcMessage("You can not specify both a ``Strain weakening mechanism'' and the "
                                     "``Use strain weakening'' parameter, as they cover the same functionality. "
                                     "Please only use the parameter ``Strain weakening mechanism'', "
                                     "``Use strain weakening'' is deprecated."));
              AssertThrow(prm.get("Use plastic strain weakening") == "default",
                          ExcMessage("You can not specify both a ``Strain weakening mechanism'' and the "
                                     "``Use plastic strain weakening'' parameter, as they cover the same functionality. "
                                     "Please only use the parameter ``Strain weakening mechanism'', "
                                     "``Use plastic strain weakening'' is deprecated."));
              AssertThrow(prm.get("Use viscous strain weakening") == "default",
                          ExcMessage("You can not specify both a ``Strain weakening mechanism'' and the "
                                     "``Use viscous strain weakening'' parameter, as they cover the same functionality. "
                                     "Please only use the parameter ``Strain weakening mechanism'', "
                                     "``Use viscous strain weakening'' is deprecated."));
              AssertThrow(prm.get("Use finite strain tensor") == "default",
                          ExcMessage("You can not specify both a ``Strain weakening mechanism'' and the "
                                     "``Use finite strain tensor'' parameter, as they cover the same functionality. "
                                     "Please only use the parameter ``Strain weakening mechanism'', "
                                     "``Use finite strain tensor'' is deprecated."));
            }
          else
            {
              // The original parameters can still be used
              const bool use_strain_weakening         = (prm.get("Use strain weakening") == "true");
              const bool use_plastic_strain_weakening = (prm.get("Use plastic strain weakening") == "true");
              const bool use_viscous_strain_weakening = (prm.get("Use viscous strain weakening") == "true");
              const bool use_finite_strain_tensor     = (prm.get("Use finite strain tensor") == "true");

              if (use_plastic_strain_weakening)
                AssertThrow(use_strain_weakening,
                            ExcMessage("If plastic strain weakening is to be used, strain weakening should also be set to true. "));

              if (use_viscous_strain_weakening)
                AssertThrow(use_strain_weakening,
                            ExcMessage("If viscous strain weakening is to be used, strain weakening should also be set to true. "));

              if (use_finite_strain_tensor)
                {
                  AssertThrow(use_strain_weakening,
                              ExcMessage("If strain weakening using the full tensor is to be used, strain weakening should also be set to true. "));
                  AssertThrow(use_plastic_strain_weakening == false && use_viscous_strain_weakening == false,
                              ExcMessage("If strain weakening using the full tensor is to be used, the total strain will be used for weakening. "));
                }

              if (!use_strain_weakening)
                weakening_mechanism = none;
              else if (use_finite_strain_tensor)
                weakening_mechanism = finite_strain_tensor;
              else if (use_plastic_strain_weakening && !use_viscous_strain_weakening)
                weakening_mechanism = plastic_weakening_with_plastic_strain_only;
              else if (!use_plastic_strain_weakening && use_viscous_strain_weakening)
                weakening_mechanism = viscous_weakening_with_viscous_strain_only;
              else if (use_plastic_strain_weakening && use_viscous_strain_weakening)
                weakening_mechanism = plastic_weakening_with_plastic_strain_and_viscous_weakening_with_viscous_strain;
              else if (!use_plastic_strain_weakening && !use_viscous_strain_weakening)
                weakening_mechanism = total_strain;
              else
                AssertThrow(false, ExcInternalError());
            }

          if (weakening_mechanism == plastic_weakening_with_plastic_strain_only
              || weakening_mechanism == plastic_weakening_with_plastic_strain_and_viscous_weakening_with_viscous_strain)
            {
              AssertThrow(this->introspection().compositional_name_exists("plastic_strain"),
                          ExcMessage("Material model visco_plastic with plastic strain weakening only works if there is a "
                                     "compositional field called plastic_strain."));
            }

          if (weakening_mechanism == viscous_weakening_with_viscous_strain_only
              || weakening_mechanism == plastic_weakening_with_plastic_strain_and_viscous_weakening_with_viscous_strain)
            {
              AssertThrow(this->introspection().compositional_name_exists("viscous_strain"),
                          ExcMessage("Material model visco_plastic with viscous strain weakening only works if there is a "
                                     "compositional field called viscous_strain."));
            }

          if (weakening_mechanism == finite_strain_tensor)
            {
              AssertThrow(this->n_compositional_fields() >= s,
                          ExcMessage("There must be enough compositional fields to track all components of the finite strain tensor (4 in 2D, 9 in 3D). "));
              // Assert that fields exist and that they are in the right order
              const unsigned int n_s11 = this->introspection().compositional_index_for_name("s11");
              const unsigned int n_s12 = this->introspection().compositional_index_for_name("s12");
              const unsigned int n_s21 = this->introspection().compositional_index_for_name("s21");
              const unsigned int n_s22 = this->introspection().compositional_index_for_name("s22");
              AssertThrow(n_s12>n_s11 && n_s21>n_s12 && n_s22 > n_s21,
                          ExcMessage("Material model visco_plastic with strain weakening using the full strain tensor only works if there "
                                     "are compositional fields called sij, with i=1,..,dim and j=1,...,dim in the order s11,s12,s21 etc."));
              if (dim==3)
                {
                  const unsigned int n_s13 = this->introspection().compositional_index_for_name("s13");
                  const unsigned int n_s23 = this->introspection().compositional_index_for_name("s23");
                  const unsigned int n_s31 = this->introspection().compositional_index_for_name("s31");
                  const unsigned int n_s32 = this->introspection().compositional_index_for_name("s32");
                  const unsigned int n_s33 = this->introspection().compositional_index_for_name("s33");
                  AssertThrow(n_s23 > n_s13 && n_s31 > n_s23 && n_s32 > n_s31 && n_s33 > n_s32,
                              ExcMessage("Material model visco_plastic with strain weakening using the full strain tensor only works if there "
                                         "are compositional fields called sij, with i=1,..,dim and j=1,...,dim in the order s11,s12,s21 etc."));
                  AssertThrow(n_s33 == n_s13+s-1, ExcMessage("The strain tensor components should be represented by consecutive fields."));
                }
            }

          if (weakening_mechanism == total_strain || weakening_mechanism == plastic_weakening_with_total_strain_only)
            AssertThrow(this->introspection().compositional_name_exists("total_strain"),
                        ExcMessage("Material model visco_plastic with total strain weakening only works if there is a "
                                   "compositional field called total_strain."));

          start_plastic_strain_weakening_intervals = Utilities::possibly_extend_from_1_to_N (Utilities::string_to_double(Utilities::split_string_list(prm.get("Start plasticity strain weakening intervals"))),
                                                     n_fields,
                                                     "Start plasticity strain weakening intervals");
          end_plastic_strain_weakening_intervals = Utilities::possibly_extend_from_1_to_N (Utilities::string_to_double(Utilities::split_string_list(prm.get("End plasticity strain weakening intervals"))),
                                                   n_fields,
                                                   "End plasticity strain weakening intervals");
          start_viscous_strain_weakening_intervals = Utilities::possibly_extend_from_1_to_N (Utilities::string_to_double(Utilities::split_string_list(prm.get("Start prefactor strain weakening intervals"))),
                                                     n_fields,
                                                     "Start prefactor strain weakening intervals");
          end_viscous_strain_weakening_intervals = Utilities::possibly_extend_from_1_to_N (Utilities::string_to_double(Utilities::split_string_list(prm.get("End prefactor strain weakening intervals"))),
                                                   n_fields,
                                                   "End prefactor strain weakening intervals");
          viscous_strain_weakening_factors = Utilities::possibly_extend_from_1_to_N (Utilities::string_to_double(Utilities::split_string_list(prm.get("Prefactor strain weakening factors"))),
                                                                                     n_fields,
                                                                                     "Prefactor strain weakening factors");
          cohesion_strain_weakening_factors = Utilities::possibly_extend_from_1_to_N (Utilities::string_to_double(Utilities::split_string_list(prm.get("Cohesion strain weakening factors"))),
                                                                                      n_fields,
                                                                                      "Cohesion strain weakening factors");
          friction_strain_weakening_factors = Utilities::possibly_extend_from_1_to_N (Utilities::string_to_double(Utilities::split_string_list(prm.get("Friction strain weakening factors"))),
                                                                                      n_fields,
                                                                                      "Friction strain weakening factors");

          viscosity_averaging = MaterialUtilities::parse_compositional_averaging_operation ("Viscosity averaging scheme",
                                prm);

          // Rheological parameters
          if (prm.get ("Viscous flow law") == "composite")
            viscous_flow_law = composite;
          else if (prm.get ("Viscous flow law") == "diffusion")
            viscous_flow_law = diffusion;
          else if (prm.get ("Viscous flow law") == "dislocation")
            viscous_flow_law = dislocation;
          else
            AssertThrow(false, ExcMessage("Not a valid viscous flow law"));

          // Rheological parameters
          if (prm.get ("Yield mechanism") == "drucker")
            yield_mechanism = drucker_prager;
          else if (prm.get ("Yield mechanism") == "limiter")
            yield_mechanism = stress_limiter;
          else
            AssertThrow(false, ExcMessage("Not a valid yield mechanism."));

          // Rheological parameters
          // Diffusion creep parameters (Stress exponents often but not always 1)
          prefactors_diffusion = Utilities::possibly_extend_from_1_to_N (Utilities::string_to_double(Utilities::split_string_list(prm.get("Prefactors for diffusion creep"))),
                                                                         n_fields,
                                                                         "Prefactors for diffusion creep");
          grain_size_exponents_diffusion = Utilities::possibly_extend_from_1_to_N (Utilities::string_to_double(Utilities::split_string_list(prm.get("Grain size exponents for diffusion creep"))),
                                                                                   n_fields,
                                                                                   "Grain size exponents for diffusion creep");
          activation_energies_diffusion = Utilities::possibly_extend_from_1_to_N (Utilities::string_to_double(Utilities::split_string_list(prm.get("Activation energies for diffusion creep"))),
                                                                                  n_fields,
                                                                                  "Activation energies for diffusion creep");
          activation_volumes_diffusion = Utilities::possibly_extend_from_1_to_N (Utilities::string_to_double(Utilities::split_string_list(prm.get("Activation volumes for diffusion creep"))),
                                                                                 n_fields,
                                                                                 "Activation volumes for diffusion creep");
          // Dislocation creep parameters (Note the lack of grain size exponents)
          prefactors_dislocation = Utilities::possibly_extend_from_1_to_N (Utilities::string_to_double(Utilities::split_string_list(prm.get("Prefactors for dislocation creep"))),
                                                                           n_fields,
                                                                           "Prefactors for dislocation creep");
          stress_exponents_dislocation = Utilities::possibly_extend_from_1_to_N (Utilities::string_to_double(Utilities::split_string_list(prm.get("Stress exponents for dislocation creep"))),
                                                                                 n_fields,
                                                                                 "Stress exponents for dislocation creep");
          activation_energies_dislocation = Utilities::possibly_extend_from_1_to_N (Utilities::string_to_double(Utilities::split_string_list(prm.get("Activation energies for dislocation creep"))),
                                                                                    n_fields,
                                                                                    "Activation energies for dislocation creep");
          activation_volumes_dislocation = Utilities::possibly_extend_from_1_to_N (Utilities::string_to_double(Utilities::split_string_list(prm.get("Activation volumes for dislocation creep"))),
                                                                                   n_fields,
                                                                                   "Activation volumes for dislocation creep");
          // Plasticity parameters
          angles_internal_friction = Utilities::possibly_extend_from_1_to_N (Utilities::string_to_double(Utilities::split_string_list(prm.get("Angles of internal friction"))),
                                                                             n_fields,
                                                                             "Angles of internal friction");
          // Convert angles from degrees to radians
          for (unsigned int i = 0; i<n_fields; ++i)
            angles_internal_friction[i] *= numbers::PI/180.0;
          cohesions = Utilities::possibly_extend_from_1_to_N (Utilities::string_to_double(Utilities::split_string_list(prm.get("Cohesions"))),
                                                              n_fields,
                                                              "Cohesions");
          // Stress limiter parameter
          exponents_stress_limiter  = Utilities::possibly_extend_from_1_to_N (Utilities::string_to_double(Utilities::split_string_list(prm.get("Stress limiter exponents"))),
                                                                              n_fields,
                                                                              "Stress limiter exponents");

          // Limit maximum value of the drucker-prager yield stress
          max_yield_strength = prm.get_double("Maximum yield stress");

          // Include an adiabat temperature gradient in flow laws
          adiabatic_temperature_gradient_for_viscosity = prm.get_double("Adiabat temperature gradient for viscosity");
          if (this->get_heating_model_manager().adiabatic_heating_enabled())
            AssertThrow (adiabatic_temperature_gradient_for_viscosity == 0.0,
                         ExcMessage("If adiabatic heating is enabled you should not add another adiabatic gradient"
                                    "to the temperature for computing the viscosity, because the ambient"
                                    "temperature profile already includes the adiabatic gradient."));

          // Currently, it only makes sense to use this material model with strain weakening when the
          // nonlinear solver scheme does a single advection iteration. More than one nonlinear advection
          // iteration will result in the incorrect value of strain being used in the material model, as
          // the compositional fields representing strain are updated through the reaction terms.
          if (use_strain_weakening)
            {
              AssertThrow((this->get_parameters().nonlinear_solver ==
                           Parameters<dim>::NonlinearSolver::single_Advection_single_Stokes
                           ||
                           this->get_parameters().nonlinear_solver ==
                           Parameters<dim>::NonlinearSolver::single_Advection_iterated_Stokes),
                          ExcMessage("The material model will only work with the nonlinear "
                                     "solver schemes 'single Advection, single Stokes' and "
                                     "'single Advection, iterated Stokes' when strain "
                                     "weakening is enabled."));
            }

        }
        prm.leave_subsection();
      }
      prm.leave_subsection();

      // Declare dependencies on solution variables
      this->model_dependence.viscosity = NonlinearDependence::temperature | NonlinearDependence::pressure | NonlinearDependence::strain_rate | NonlinearDependence::compositional_fields;
      this->model_dependence.density = NonlinearDependence::temperature | NonlinearDependence::pressure | NonlinearDependence::compositional_fields;
      this->model_dependence.compressibility = NonlinearDependence::none;
      this->model_dependence.specific_heat = NonlinearDependence::none;
      this->model_dependence.thermal_conductivity = NonlinearDependence::temperature | NonlinearDependence::pressure | NonlinearDependence::compositional_fields;
    }

    template <int dim>
    void
    ViscoPlastic<dim>::create_additional_named_outputs (MaterialModel::MaterialModelOutputs<dim> &out) const
    {
      if (out.template get_additional_output<PlasticAdditionalOutputs<dim> >() == nullptr)
        {
          const unsigned int n_points = out.viscosities.size();
          out.additional_outputs.push_back(
            std::make_shared<MaterialModel::PlasticAdditionalOutputs<dim>> (n_points));
        }
    }

  }
}

// explicit instantiations
namespace aspect
{
  namespace MaterialModel
  {
    ASPECT_REGISTER_MATERIAL_MODEL(ViscoPlastic,
                                   "visco plastic",
                                   "An implementation of a visco-plastic rheology with options for "
                                   "selecting dislocation creep, diffusion creep or composite "
                                   "viscous flow laws.  Plasticity limits viscous stresses through "
                                   "a Drucker Prager yield criterion. The model is incompressible. "
                                   "Note that this material model is based heavily on the "
                                   "DiffusionDislocation (Bob Myhill) and DruckerPrager "
                                   "(Anne Glerum) material models. "
                                   "\n\n "
                                   "The viscosity for dislocation or diffusion creep is defined as "
                                   "\\[v = \\frac 12 A^{-\\frac{1}{n}} d^{\\frac{m}{n}} "
                                   "\\dot{\\varepsilon}_{ii}^{\\frac{1-n}{n}} "
                                   "\\exp\\left(\\frac{E + PV}{nRT}\\right)\\] "
                                   "where $A$ is the prefactor, $n$ is the stress exponent, "
                                   "$\\dot{\\varepsilon}_{ii}$ is the square root of the deviatoric "
                                   "strain rate tensor second invariant, $d$ is grain size, "
                                   "$m$ is the grain size exponent, $E$ is activation energy, "
                                   "$V$ is activation volume, $P$ is pressure, $R$ is the gas "
                                   "exponent and $T$ is temperature. "
                                   "This form of the viscosity equation is commonly used in "
                                   "geodynamic simulations. See, for example, Billen and Hirth "
                                   "(2007), G3, 8, Q08012. Significantly, other studies may use "
                                   "slightly different forms of the viscosity equation leading to "
                                   "variations in how specific terms are defined or combined. For "
                                   "example, the grain size exponent should always be positive in "
                                   "the diffusion viscosity equation used here, while other studies "
                                   "place the grain size term in the denominator and invert the sign "
                                   "of the grain size exponent. When examining previous work, one "
                                   "should carefully check how the viscous prefactor and grain size "
                                   "terms are defined. "
                                   "\n\n "
                                   "One may select to use the diffusion ($v_{\\text{diff}}$; $n=1$, $m!=0$), "
                                   "dislocation ($v_{\\text{disl}}$, $n>1$, $m=0$) or composite "
                                   "$\\frac{v_{\\text{diff}} v_{\\text{disl}}}{v_{\\text{diff}}+v_{\\text{disl}}}$ equation form. "
                                   "\n\n "
                                   "The diffusion and dislocation prefactors can be weakened with a factor "
                                   "between 0 and 1 according to the total or the viscous strain only. "
                                   "\n\n "
                                   "Viscosity is limited through one of two different `yielding' mechanisms. "
                                   "\n\n"
                                   "Plasticity limits viscous stress through a Drucker Prager "
                                   "yield criterion, where the yield stress in 3D is  "
                                   "$\\sigma_y = \\frac{6C\\cos(\\phi) + 2P\\sin(\\phi)} "
                                   "{\\sqrt(3)(3+\\sin(\\phi))}$ "
                                   "and "
                                   "$\\sigma_y = C\\cos(\\phi) + P\\sin(\\phi)$ "
                                   "in 2D. Above, $C$ is cohesion and $\\phi$  is the angle of "
                                   "internal friction.  Note that the 2D form is equivalent to the "
                                   "Mohr Coulomb yield surface.  If $\\phi$ is 0, the yield stress "
                                   "is fixed and equal to the cohesion (Von Mises yield criterion). "
                                   "When the viscous stress ($2v{\\varepsilon}_{ii}$) exceeds "
                                   "the yield stress, the viscosity is rescaled back to the yield "
                                   "surface: $v_{y}=\\sigma_{y}/(2{\\varepsilon}_{ii})$. "
                                   "This form of plasticity is commonly used in geodynamic models. "
                                   "See, for example, Thieulot, C. (2011), PEPI 188, pp. 47-68. "
                                   "\n\n"
                                   "The user has the option to linearly reduce the cohesion and "
                                   "internal friction angle as a function of the finite strain magnitude. "
                                   "The finite strain invariant or full strain tensor is calculated through "
                                   "compositional fields within the material model. This implementation is "
                                   "identical to the compositional field finite strain plugin and cookbook "
                                   "described in the manual (author: Gassmoeller, Dannberg). If the user selects to track "
                                   "the finite strain invariant ($e_{ii}$), a single compositional field tracks "
                                   "the value derived from $e_{ii}^t = (e_{ii})^{(t-1)} + \\dot{e}_{ii}\\; dt$, where $t$ and $t-1$ "
                                   "are the current and prior time steps, $\\dot{e}_{ii}$ is the second invariant of the "
                                   "strain rate tensor and $dt$ is the time step size. In the case of the "
                                   "full strain tensor $F$, the finite strain magnitude is derived from the "
                                   "second invariant of the symmetric stretching tensor $L$, where "
                                   "$L = F [F]^T$. The user must specify a single compositional "
                                   "field for the finite strain invariant or multiple fields (4 in 2D, 9 in 3D) "
                                   "for the finite strain tensor. These field(s) must be the first listed "
                                   "compositional fields in the parameter file. Note that one or more of the finite strain "
                                   "tensor components must be assigned a non-zero value initially. This value can be "
                                   "be quite small (e.g., 1.e-8), but still non-zero. While the option to track and use "
                                   "the full finite strain tensor exists, tracking the associated compositional fields "
                                   "is computationally expensive in 3D. Similarly, the finite strain magnitudes "
                                   "may in fact decrease if the orientation of the deformation field switches "
                                   "through time. Consequently, the ideal solution is track the finite strain "
                                   "invariant (single compositional) field within the material and track "
                                   "the full finite strain tensor through particles."
                                   "When only the second invariant of the strain is tracked, one has the option to "
                                   "track the full strain or only the plastic strain. In the latter case, strain is only tracked "
                                   "in case the material is plastically yielding, i.e. the viscous stess > yield strength. "
                                   ""
                                   "\n\n"
                                   "Viscous stress may also be limited by a non-linear stress limiter "
                                   "that has a form similar to the Peierls creep mechanism. "
                                   "This stress limiter assigns an effective viscosity "
                                   "$\\sigma_{\\text{eff}} = \\frac{\\tau_y}{2\\varepsilon_y} "
                                   "{\\frac{\\varepsilon_{ii}}{\\varepsilon_y}}^{\\frac{1}{n_y}-1}$ "
                                   "Above $\\tau_y$ is a yield stress, $\\varepsilon_y$ is the "
                                   "reference strain rate, $\\varepsilon_{ii}$ is the strain rate "
                                   "and $n_y$ is the stress limiter exponent.  The yield stress, "
                                   "$\\tau_y$, is defined through the Drucker Prager yield criterion "
                                   "formulation. This method of limiting viscous stress has been used "
                                   "in various forms within the geodynamic literature, including "
                                   "Christensen (1992), JGR, 97(B2), pp. 2015-2036; "
                                   "Cizkova and Bina (2013), EPSL, 379, pp. 95-103; "
                                   "Cizkova and Bina (2015), EPSL, 430, pp. 408-415. "
                                   "When $n_y$ is 1, it essentially becomes a linear viscosity model, "
                                   "and in the limit $n_y\\rightarrow \\infty$ it converges to the "
                                   "standard viscosity rescaling method (concretely, values $n_y>20$ "
                                   "are large enough)."
                                   "\n\n "
                                   "Compositional fields can each be assigned individual values of "
                                   "thermal diffusivity, heat capacity, density, thermal "
                                   "expansivity and rheological parameters. "
                                   "\n\n "
                                   "If more than one compositional field is present at a given "
                                   "point, viscosities are averaged with an arithmetic, geometric "
                                   "harmonic (default) or maximum composition scheme. "
                                   "\n\n "
                                   "The value for the components of this formula and additional "
                                   "parameters are read from the parameter file in subsection "
                                   " 'Material model/Visco Plastic'.")
  }
}<|MERGE_RESOLUTION|>--- conflicted
+++ resolved
@@ -637,7 +637,6 @@
           // If plastic strain is tracked (so not the total strain), only overwrite
           // when plastically yielding.
           // If viscous strain is also tracked, overwrite the second reaction term as well.
-<<<<<<< HEAD
           if  (this->get_timestep_number() > 0 && in.strain_rate.size())
             {
               const double edot_ii = std::max(sqrt(std::fabs(second_invariant(deviator(in.strain_rate[i])))),min_strain_rate);
@@ -645,15 +644,6 @@
               if (weakening_mechanism == plastic_weakening_with_plastic_strain_only && plastic_yielding == true)
                 out.reaction_terms[i][this->introspection().compositional_index_for_name("plastic_strain")] = e_ii;
               if (weakening_mechanism == viscous_weakening_with_viscous_strain_only && plastic_yielding == false)
-=======
-          if  (weakening_mechanism != none && weakening_mechanism != finite_strain_tensor && this->get_timestep_number() > 0 && in.strain_rate.size())
-            {
-              const double edot_ii = std::max(sqrt(std::fabs(second_invariant(deviator(in.strain_rate[i])))),min_strain_rate);
-              const double e_ii = edot_ii*this->get_timestep();
-              if (weakening_mechanism == plastic_weakening_with_plastic_strain_only || weakening_mechanism == plastic_weakening_with_plastic_strain_and_viscous_weakening_with_viscous_strain)
-                out.reaction_terms[i][this->introspection().compositional_index_for_name("plastic_strain")] = e_ii;
-              if (weakening_mechanism == viscous_weakening_with_viscous_strain_only || weakening_mechanism == plastic_weakening_with_plastic_strain_and_viscous_weakening_with_viscous_strain)
->>>>>>> b85cd2c7
                 out.reaction_terms[i][this->introspection().compositional_index_for_name("viscous_strain")] = e_ii;
               if (weakening_mechanism == total_strain || weakening_mechanism == plastic_weakening_with_total_strain_only)
                 out.reaction_terms[i][this->introspection().compositional_index_for_name("total_strain")] = e_ii;
