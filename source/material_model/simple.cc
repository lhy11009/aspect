--- conflicted
+++ resolved
@@ -39,19 +39,15 @@
                const SymmetricTensor<2,dim> &,
                const Point<dim> &) const
     {
-<<<<<<< HEAD
-      return eta;
+      const double delta_temp = temperature-reference_T;
+      const double temperature_dependence = std::max(std::min(std::exp(-thermal_viscosity_exponent*delta_temp/reference_T),1e2),1e-2);
+
+      return temperature_dependence * eta;
 /*      return (this->n_compositional_fields()>0
           ?
           (6.5*composition[0]+1) * eta
           :
           eta);*/
-=======
-      const double delta_temp = temperature-reference_T;
-      const double temperature_dependence = std::max(std::min(std::exp(-thermal_viscosity_exponent*delta_temp/reference_T),1e2),1e-2);
-
-      return temperature_dependence * eta;
->>>>>>> a5ef5c7e
     }
 
 
