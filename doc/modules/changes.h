--- conflicted
+++ resolved
@@ -5,20 +5,17 @@
  * 1.0. All entries are signed with the names of the author. </p>
  *
  * <ol>
-<<<<<<< HEAD
  * <li>New: There is now a new postprocessor "velocity boundary statistics"
  * that computes statistics about the minimal and maximal velocities on each
  * piece of the boundary.
  * <br>
  * (Anne Glerum, 2014/05/21)
  *
-=======
- * <li>New: Composisitional fields have names now. If no names are specified in 
+ * <li>New: Compositional fields have names now. If no names are specified in 
  * the input file, the previously used names C_1, C_2, ... are used as a default. 
  * <br>
- * (Juliane Dannberg, 2014/05/22)
-
->>>>>>> fa9e02e1
+ * (Juliane Dannberg, 2014/05/21)
+ *
  * <li>New: There is now a new initial temperature condition plugin that can read in
  * solidus temperatures from a file and add perturbations to it. There is also
  * a corresponding data file for initial conditions for Mars from Permentier
